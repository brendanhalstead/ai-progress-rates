--- conflicted
+++ resolved
@@ -91,13 +91,8 @@
             raise ValueError(f"baseline_mean must be > 0, got {baseline_mean}")
         
         # Compute log-normal distribution parameters
-<<<<<<< HEAD
-        z_p = norm.ppf(1 - top_percentile)
-        print(f"z_p: {z_p}")
-=======
         # top_percentile is now the quantile (e.g., 0.999), so we use it directly
         z_p = norm.ppf(top_percentile)
->>>>>>> 2848e19b
         self.sigma = math.log(median_to_top_gap) / z_p
         self.mu = math.log(baseline_mean) - 0.5 * self.sigma ** 2
         
