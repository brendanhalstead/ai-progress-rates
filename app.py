--- conflicted
+++ resolved
@@ -373,15 +373,9 @@
     if results and results.get('aa_time') is not None:
         aa_time = results['aa_time']
         sc_progress = results.get('sc_progress_level')
-<<<<<<< HEAD
         if aa_time >= times.min() and aa_time <= times.max():
-            y_min = min(coding_labors.min(), min(results.get('discounted_exp_compute', [coding_labors.min()])))
-            y_max = max(coding_labors.max(), max(results.get('discounted_exp_compute', [coding_labors.max()])))
-=======
-        if sc_time >= times.min() and sc_time <= times.max():
             y_min = min(serial_coding_labors.min(), min(results.get('discounted_exp_compute', [serial_coding_labors.min()])))
             y_max = max(serial_coding_labors.max(), max(results.get('discounted_exp_compute', [serial_coding_labors.max()])))
->>>>>>> 50397cb4
             fig.add_trace(
                 go.Scatter(x=[aa_time, aa_time], 
                           y=[y_min, y_max],
@@ -1512,19 +1506,11 @@
     # Mapping of plot function names to actual functions
     plot_function_map = {
         'plot_horizon_lengths': lambda fig, data, r, c: plot_horizon_lengths(fig, data['metrics']['times'], data['metrics']['horizon_lengths'], r, c, data.get('metr_data'), data.get('parameters', {}).get('aa_time_horizon_minutes')),
-<<<<<<< HEAD
         'plot_horizon_lengths_vs_progress': lambda fig, data, r, c: plot_horizon_lengths_vs_progress(fig, data['metrics']['progress'], data['metrics']['horizon_lengths'], r, c, data.get('metr_data'), data.get('parameters', {}).get('aa_time_horizon_minutes'), data.get('progress_at_aa')),
-        'plot_human_labor': lambda fig, data, r, c: plot_human_labor(fig, data['time_series'].time, data['time_series'].L_HUMAN, r, c),
-        'plot_ai_labor': lambda fig, data, r, c: plot_ai_labor(fig, data['time_series'].time, data['time_series'].inference_compute, r, c),
-        'plot_experiment_compute': lambda fig, data, r, c: plot_experiment_compute(fig, data['time_series'].time, data['time_series'].experiment_compute, r, c),
-        'plot_training_compute_growth_rate': lambda fig, data, r, c: plot_training_compute_growth_rate(fig, data['time_series'].time, data['time_series'].training_compute_growth_rate, r, c),
-=======
-        'plot_horizon_lengths_vs_progress': lambda fig, data, r, c: plot_horizon_lengths_vs_progress(fig, data['metrics']['progress'], data['metrics']['horizon_lengths'], r, c, data.get('metr_data'), data.get('parameters', {}).get('aa_time_horizon_minutes'), data.get('progress_at_sc')),
         'plot_human_labor': lambda fig, data, r, c: plot_human_labor(fig, data['metrics']['input_time_series']['time'], data['metrics']['input_time_series']['L_HUMAN'], r, c),
         'plot_ai_labor': lambda fig, data, r, c: plot_ai_labor(fig, data['metrics']['input_time_series']['time'], data['metrics']['input_time_series']['inference_compute'], r, c),
         'plot_experiment_compute': lambda fig, data, r, c: plot_experiment_compute(fig, data['metrics']['input_time_series']['time'], data['metrics']['input_time_series']['experiment_compute'], r, c),
         'plot_training_compute_growth_rate': lambda fig, data, r, c: plot_training_compute_growth_rate(fig, data['metrics']['input_time_series']['time'], data['metrics']['input_time_series']['training_compute_growth_rate'], r, c),
->>>>>>> 50397cb4
         'plot_software_efficiency': lambda fig, data, r, c: plot_software_efficiency(fig, data['metrics']['times'], data['metrics']['software_efficiency'], r, c),
         'plot_labor_comparison': lambda fig, data, r, c: plot_labor_comparison(fig, data['metrics']['input_time_series'], r, c),
         'plot_compute_comparison': lambda fig, data, r, c: plot_compute_comparison(fig, data['metrics']['input_time_series'], r, c),
@@ -2092,11 +2078,11 @@
         summary['sc_sw_multiplier'] = float(model.results['sc_sw_multiplier']) 
         logger.info(f"SC time: {summary['aa_time']}, SC progress level: {summary['sc_progress_level']}, SC SW multiplier: {summary['sc_sw_multiplier']}")
     # Add AI2027 SC time if computed
-    if model.results.get('ai2027_aa_time') is not None:
+    if model.results.get('ai2027_sc_time') is not None:
         try:
-            summary['ai2027_aa_time'] = float(model.results.get('ai2027_aa_time'))
+            summary['ai2027_sc_time'] = float(model.results.get('ai2027_sc_time'))
         except Exception:
-            summary['ai2027_aa_time'] = None
+            summary['ai2027_sc_time'] = None
     return jsonify({
         'success': True,
         'plots': plots,
